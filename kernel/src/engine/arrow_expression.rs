//! Expression handling based on arrow-rs compute kernels.
use std::collections::HashMap;
use std::sync::Arc;

use arrow_arith::boolean::{and_kleene, is_null, not, or_kleene};
use arrow_arith::numeric::{add, div, mul, sub};
use arrow_array::cast::AsArray;
use arrow_array::{types::*, MapArray};
use arrow_array::{
    Array, ArrayRef, BinaryArray, BooleanArray, Date32Array, Datum, Decimal128Array, Float32Array,
    Float64Array, Int16Array, Int32Array, Int64Array, Int8Array, ListArray, RecordBatch,
    StringArray, StructArray, TimestampMicrosecondArray,
};
use arrow_buffer::OffsetBuffer;
use arrow_ord::cmp::{distinct, eq, gt, gt_eq, lt, lt_eq, neq};
use arrow_ord::comparison::in_list_utf8;
use arrow_schema::{
    ArrowError, DataType as ArrowDataType, Field as ArrowField, Fields, IntervalUnit,
    Schema as ArrowSchema, TimeUnit,
};
use arrow_select::concat::concat;
use itertools::Itertools;

use super::arrow_conversion::LIST_ARRAY_ROOT;
use super::arrow_utils::make_arrow_error;
use crate::engine::arrow_data::ArrowEngineData;
use crate::engine::arrow_utils::ensure_data_types;
use crate::engine::arrow_utils::prim_array_cmp;
use crate::error::{DeltaResult, Error};
use crate::expressions::{BinaryOperator, Expression, Scalar, UnaryOperator, VariadicOperator};
use crate::schema::{ArrayType, DataType, MapType, PrimitiveType, Schema, SchemaRef, StructField};
use crate::{EngineData, ExpressionEvaluator, ExpressionHandler};

// TODO leverage scalars / Datum

fn downcast_to_bool(arr: &dyn Array) -> DeltaResult<&BooleanArray> {
    arr.as_any()
        .downcast_ref::<BooleanArray>()
        .ok_or_else(|| Error::generic("expected boolean array"))
}

impl Scalar {
    /// Convert scalar to arrow array.
    pub fn to_array(&self, num_rows: usize) -> DeltaResult<ArrayRef> {
        use Scalar::*;
        let arr: ArrayRef = match self {
            Integer(val) => Arc::new(Int32Array::from_value(*val, num_rows)),
            Long(val) => Arc::new(Int64Array::from_value(*val, num_rows)),
            Short(val) => Arc::new(Int16Array::from_value(*val, num_rows)),
            Byte(val) => Arc::new(Int8Array::from_value(*val, num_rows)),
            Float(val) => Arc::new(Float32Array::from_value(*val, num_rows)),
            Double(val) => Arc::new(Float64Array::from_value(*val, num_rows)),
            String(val) => Arc::new(StringArray::from(vec![val.clone(); num_rows])),
            Boolean(val) => Arc::new(BooleanArray::from(vec![*val; num_rows])),
            Timestamp(val) => {
                Arc::new(TimestampMicrosecondArray::from_value(*val, num_rows).with_timezone("UTC"))
            }
            TimestampNtz(val) => Arc::new(TimestampMicrosecondArray::from_value(*val, num_rows)),
            Date(val) => Arc::new(Date32Array::from_value(*val, num_rows)),
            Binary(val) => Arc::new(BinaryArray::from(vec![val.as_slice(); num_rows])),
            Decimal(val, precision, scale) => Arc::new(
                Decimal128Array::from_value(*val, num_rows)
                    .with_precision_and_scale(*precision, *scale as i8)?,
            ),
            Struct(data) => {
                let arrays = data
                    .values()
                    .iter()
                    .map(|val| val.to_array(num_rows))
                    .try_collect()?;
                let fields: Fields = data
                    .fields()
                    .iter()
                    .map(ArrowField::try_from)
                    .try_collect()?;
                Arc::new(StructArray::try_new(fields, arrays, None)?)
            }
            Array(data) => {
                #[allow(deprecated)]
                let values = data.array_elements();
                let vecs: Vec<_> = values.iter().map(|v| v.to_array(num_rows)).try_collect()?;
                let values: Vec<_> = vecs.iter().map(|x| x.as_ref()).collect();
                let offsets: Vec<_> = vecs.iter().map(|v| v.len()).collect();
                let offset_buffer = OffsetBuffer::from_lengths(offsets);
                let field = ArrowField::try_from(data.array_type())?;
                Arc::new(ListArray::new(
                    Arc::new(field),
                    offset_buffer,
                    concat(values.as_slice())?,
                    None,
                ))
            }
            Null(data_type) => match data_type {
                DataType::Primitive(primitive) => match primitive {
                    PrimitiveType::Byte => Arc::new(Int8Array::new_null(num_rows)),
                    PrimitiveType::Short => Arc::new(Int16Array::new_null(num_rows)),
                    PrimitiveType::Integer => Arc::new(Int32Array::new_null(num_rows)),
                    PrimitiveType::Long => Arc::new(Int64Array::new_null(num_rows)),
                    PrimitiveType::Float => Arc::new(Float32Array::new_null(num_rows)),
                    PrimitiveType::Double => Arc::new(Float64Array::new_null(num_rows)),
                    PrimitiveType::String => Arc::new(StringArray::new_null(num_rows)),
                    PrimitiveType::Boolean => Arc::new(BooleanArray::new_null(num_rows)),
                    PrimitiveType::Timestamp => {
                        Arc::new(TimestampMicrosecondArray::new_null(num_rows).with_timezone("UTC"))
                    }
                    PrimitiveType::TimestampNtz => {
                        Arc::new(TimestampMicrosecondArray::new_null(num_rows))
                    }
                    PrimitiveType::Date => Arc::new(Date32Array::new_null(num_rows)),
                    PrimitiveType::Binary => Arc::new(BinaryArray::new_null(num_rows)),
                    PrimitiveType::Decimal(precision, scale) => Arc::new(
                        Decimal128Array::new_null(num_rows)
                            .with_precision_and_scale(*precision, *scale as i8)?,
                    ),
                },
                DataType::Struct(t) => {
                    let fields: Fields = t.fields().map(ArrowField::try_from).try_collect()?;
                    Arc::new(StructArray::new_null(fields, num_rows))
                }
                DataType::Array(t) => {
                    let field =
                        ArrowField::new(LIST_ARRAY_ROOT, t.element_type().try_into()?, true);
                    Arc::new(ListArray::new_null(Arc::new(field), num_rows))
                }
                DataType::Map { .. } => unimplemented!(),
            },
        };
        Ok(arr)
    }
}

fn wrap_comparison_result(arr: BooleanArray) -> ArrayRef {
    Arc::new(arr) as Arc<dyn Array>
}

trait ProvidesColumnByName {
    fn column_by_name(&self, name: &str) -> Option<&Arc<dyn Array>>;
}

impl ProvidesColumnByName for RecordBatch {
    fn column_by_name(&self, name: &str) -> Option<&Arc<dyn Array>> {
        self.column_by_name(name)
    }
}

impl ProvidesColumnByName for StructArray {
    fn column_by_name(&self, name: &str) -> Option<&Arc<dyn Array>> {
        self.column_by_name(name)
    }
}

<<<<<<< HEAD
fn extract_column<'array, 'path>(
    array: &'array dyn ProvidesColumnByName,
    path_step: &str,
    remaining_path_steps: &mut impl Iterator<Item = &'path str>,
) -> Result<&'array Arc<dyn Array>, ArrowError> {
    let child = array
        .column_by_name(path_step)
        .ok_or_else(|| ArrowError::SchemaError(format!("No such field: {}", path_step,)))?;
    if let Some(next_path_step) = remaining_path_steps.next() {
        // This is not the last path step. Drill deeper.
        extract_column(
            column_as_struct(path_step, &Some(child))?,
            next_path_step,
            remaining_path_steps,
        )
    } else {
        // Last path step. Return it.
        Ok(child)
    }
}

fn column_as_struct<'a>(
    name: &str,
    column: &Option<&'a Arc<dyn Array>>,
) -> Result<&'a StructArray, ArrowError> {
    column
        .ok_or_else(|| ArrowError::SchemaError(format!("No such column: {}", name)))?
        .as_any()
        .downcast_ref::<StructArray>()
        .ok_or_else(|| ArrowError::SchemaError(format!("{} is not a struct", name)))
}

=======
// Given a RecordBatch or StructArray, recursively probe for a nested column path and return the
// corresponding column, or Err if the path is invalid. For example, given the following schema:
// ```text
// root: {
//   a: int32,
//   b: struct {
//     c: int32,
//     d: struct {
//       e: int32,
//       f: int64,
//     },
//   },
// }
// ```
// The path ["b", "d", "f"] would retrieve the int64 column while ["a", "b"] would produce an error.
fn extract_column<'a>(
    mut parent: &dyn ProvidesColumnByName,
    mut field_names: impl Iterator<Item = &'a str>,
) -> DeltaResult<ArrayRef> {
    let Some(mut field_name) = field_names.next() else {
        return Err(ArrowError::SchemaError("Empty column path".to_string()))?;
    };
    loop {
        let child = parent
            .column_by_name(field_name)
            .ok_or_else(|| ArrowError::SchemaError(format!("No such field: {field_name}")))?;
        field_name = match field_names.next() {
            Some(name) => name,
            None => return Ok(child.clone()),
        };
        parent = child
            .as_any()
            .downcast_ref::<StructArray>()
            .ok_or_else(|| ArrowError::SchemaError(format!("Not a struct: {field_name}")))?;
    }
}

>>>>>>> 6205711e
fn evaluate_expression(
    expression: &Expression,
    batch: &RecordBatch,
    result_type: Option<&DataType>,
) -> DeltaResult<ArrayRef> {
    use BinaryOperator::*;
    use Expression::*;
    match (expression, result_type) {
        (Literal(scalar), _) => Ok(scalar.to_array(batch.num_rows())?),
<<<<<<< HEAD
        (Column(name), _) => {
            // TODO properly handle nested columns
            // https://github.com/delta-incubator/delta-kernel-rs/issues/86
            if name.contains('.') {
                let mut path = name.split('.');
                // Safety: we know that the first path step exists, because we checked for '.'
                Ok(extract_column(batch, path.next().unwrap(), &mut path).cloned()?)
            } else {
                batch
                    .column_by_name(name)
                    .ok_or_else(|| Error::missing_column(name))
                    .cloned()
            }
        }
=======
        // TODO properly handle nested columns
        // https://github.com/delta-incubator/delta-kernel-rs/issues/86
        (Column(name), _) => extract_column(batch, name.split('.')),
>>>>>>> 6205711e
        (Struct(fields), Some(DataType::Struct(output_schema))) => {
            let columns = fields
                .iter()
                .zip(output_schema.fields())
                .map(|(expr, field)| evaluate_expression(expr, batch, Some(field.data_type())));
            let output_cols: Vec<Arc<dyn Array>> = columns.try_collect()?;
            let output_fields: Vec<ArrowField> = output_cols
                .iter()
                .zip(output_schema.fields())
                .map(|(output_col, output_field)| -> DeltaResult<_> {
                    Ok(ArrowField::new(
                        output_field.name(),
                        output_col.data_type().clone(),
                        output_col.is_nullable(),
                    ))
                })
                .try_collect()?;
            let result = StructArray::try_new(output_fields.into(), output_cols, None)?;
            Ok(Arc::new(result))
        }
        (Struct(_), _) => Err(Error::generic(
            "Data type is required to evaluate struct expressions",
        )),
        (UnaryOperation { op, expr }, _) => {
            let arr = evaluate_expression(expr.as_ref(), batch, None)?;
            Ok(match op {
                UnaryOperator::Not => Arc::new(not(downcast_to_bool(&arr)?)?),
                UnaryOperator::IsNull => Arc::new(is_null(&arr)?),
            })
        }
        (
            BinaryOperation {
                op: In,
                left,
                right,
            },
            _,
        ) => match (left.as_ref(), right.as_ref()) {
            (Literal(_), Column(_)) => {
                let left_arr = evaluate_expression(left.as_ref(), batch, None)?;
                let right_arr = evaluate_expression(right.as_ref(), batch, None)?;
                if let Some(string_arr) = left_arr.as_string_opt::<i32>() {
                    if let Some(right_arr) = right_arr.as_list_opt::<i32>() {
                        return in_list_utf8(string_arr, right_arr)
                            .map(wrap_comparison_result)
                            .map_err(Error::generic_err);
                    }
                }
                prim_array_cmp! {
                    left_arr, right_arr,
                    (ArrowDataType::Int8, Int8Type),
                    (ArrowDataType::Int16, Int16Type),
                    (ArrowDataType::Int32, Int32Type),
                    (ArrowDataType::Int64, Int64Type),
                    (ArrowDataType::UInt8, UInt8Type),
                    (ArrowDataType::UInt16, UInt16Type),
                    (ArrowDataType::UInt32, UInt32Type),
                    (ArrowDataType::UInt64, UInt64Type),
                    (ArrowDataType::Float16, Float16Type),
                    (ArrowDataType::Float32, Float32Type),
                    (ArrowDataType::Float64, Float64Type),
                    (ArrowDataType::Timestamp(TimeUnit::Second, _), TimestampSecondType),
                    (ArrowDataType::Timestamp(TimeUnit::Millisecond, _), TimestampMillisecondType),
                    (ArrowDataType::Timestamp(TimeUnit::Microsecond, _), TimestampMicrosecondType),
                    (ArrowDataType::Timestamp(TimeUnit::Nanosecond, _), TimestampNanosecondType),
                    (ArrowDataType::Date32, Date32Type),
                    (ArrowDataType::Date64, Date64Type),
                    (ArrowDataType::Time32(TimeUnit::Second), Time32SecondType),
                    (ArrowDataType::Time32(TimeUnit::Millisecond), Time32MillisecondType),
                    (ArrowDataType::Time64(TimeUnit::Microsecond), Time64MicrosecondType),
                    (ArrowDataType::Time64(TimeUnit::Nanosecond), Time64NanosecondType),
                    (ArrowDataType::Duration(TimeUnit::Second), DurationSecondType),
                    (ArrowDataType::Duration(TimeUnit::Millisecond), DurationMillisecondType),
                    (ArrowDataType::Duration(TimeUnit::Microsecond), DurationMicrosecondType),
                    (ArrowDataType::Duration(TimeUnit::Nanosecond), DurationNanosecondType),
                    (ArrowDataType::Interval(IntervalUnit::DayTime), IntervalDayTimeType),
                    (ArrowDataType::Interval(IntervalUnit::YearMonth), IntervalYearMonthType),
                    (ArrowDataType::Interval(IntervalUnit::MonthDayNano), IntervalMonthDayNanoType),
                    (ArrowDataType::Decimal128(_, _), Decimal128Type),
                    (ArrowDataType::Decimal256(_, _), Decimal256Type)
                }
            }
            (Literal(lit), Literal(Scalar::Array(ad))) => {
                #[allow(deprecated)]
                let exists = ad.array_elements().contains(lit);
                Ok(Arc::new(BooleanArray::from(vec![exists])))
            }
            (l, r) => Err(Error::invalid_expression(format!(
                "Invalid right value for (NOT) IN comparison, left is: {l} right is: {r}"
            ))),
        },
        (
            BinaryOperation {
                op: NotIn,
                left,
                right,
            },
            _,
        ) => {
            let reverse_op = Expression::binary(In, *left.clone(), *right.clone());
            let reverse_expr = evaluate_expression(&reverse_op, batch, None)?;
            not(reverse_expr.as_boolean())
                .map(wrap_comparison_result)
                .map_err(Error::generic_err)
        }
        (BinaryOperation { op, left, right }, _) => {
            let left_arr = evaluate_expression(left.as_ref(), batch, None)?;
            let right_arr = evaluate_expression(right.as_ref(), batch, None)?;

            type Operation = fn(&dyn Datum, &dyn Datum) -> Result<Arc<dyn Array>, ArrowError>;
            let eval: Operation = match op {
                Plus => add,
                Minus => sub,
                Multiply => mul,
                Divide => div,
                LessThan => |l, r| lt(l, r).map(wrap_comparison_result),
                LessThanOrEqual => |l, r| lt_eq(l, r).map(wrap_comparison_result),
                GreaterThan => |l, r| gt(l, r).map(wrap_comparison_result),
                GreaterThanOrEqual => |l, r| gt_eq(l, r).map(wrap_comparison_result),
                Equal => |l, r| eq(l, r).map(wrap_comparison_result),
                NotEqual => |l, r| neq(l, r).map(wrap_comparison_result),
                Distinct => |l, r| distinct(l, r).map(wrap_comparison_result),
                _ => return Err(Error::generic("Invalid expression given")),
            };

            eval(&left_arr, &right_arr).map_err(Error::generic_err)
        }
        (VariadicOperation { op, exprs }, None | Some(&DataType::BOOLEAN)) => {
            type Operation = fn(&BooleanArray, &BooleanArray) -> Result<BooleanArray, ArrowError>;
            let (reducer, default): (Operation, _) = match op {
                VariadicOperator::And => (and_kleene, true),
                VariadicOperator::Or => (or_kleene, false),
            };
            exprs
                .iter()
                .map(|expr| evaluate_expression(expr, batch, result_type))
                .reduce(|l, r| {
                    Ok(reducer(downcast_to_bool(&l?)?, downcast_to_bool(&r?)?)
                        .map(wrap_comparison_result)?)
                })
                .unwrap_or_else(|| {
                    evaluate_expression(&Expression::literal(default), batch, result_type)
                })
        }
        (VariadicOperation { .. }, _) => {
            // NOTE: Update this error message if we add support for variadic operations on other types
            Err(Error::Generic(format!(
                "Variadic {expression:?} is expected to return boolean results, got {result_type:?}"
            )))
        }
    }
}

// Apply a schema to an array. The array _must_ be a `StructArray`. Returns a `RecordBatch where the
// names of fields, nullable, and metadata in the struct have been transformed to match those in
// schema specified by `schema`
fn apply_schema(array: &dyn Array, schema: &DataType) -> DeltaResult<RecordBatch> {
    let DataType::Struct(struct_schema) = schema else {
        return Err(Error::generic(
            "apply_schema at top-level must be passed a struct schema",
        ))?;
    };
    let applied = apply_schema_to_struct(array, struct_schema)?;
    Ok(applied.into())
}

// helper to transform an arrow field+col into the specified target type. If `rename` is specified
// the field will be renamed to the contained `str`.
fn transform_field_and_col(
    arrow_field: &Arc<ArrowField>,
    arrow_col: Arc<dyn Array>,
    target_type: &DataType,
    nullable: bool,
    rename: Option<&str>,
    metadata: Option<HashMap<String, String>>,
) -> DeltaResult<(ArrowField, Arc<dyn Array>)> {
    let transformed_col = apply_schema_to(&arrow_col, target_type)?.unwrap_or(arrow_col);
    let transformed_field = arrow_field
        .as_ref()
        .clone()
        .with_nullable(nullable)
        .with_data_type(transformed_col.data_type().clone());
    let transformed_field = match rename {
        Some(name) => transformed_field.with_name(name),
        None => transformed_field,
    };
    let transformed_field = match metadata {
        Some(metadata) => transformed_field.with_metadata(metadata),
        None => transformed_field,
    };
    Ok((transformed_field, transformed_col))
}

// A helper that is a wrapper over `transform_field_and_col`. This will take apart the passed struct
// and use that method to transform each column and then put the struct back together. Target types
// and names for each column should be passed in `target_types_and_names`. The number of elements in
// the `target_types_and_names` iterator _must_ be the same as the number of columns in
// `struct_array`. The transformation is ordinal. That is, the order of fields in `target_fields`
// _must_ match the order of the columns in `struct_array`.
fn transform_struct<'a>(
    struct_array: &StructArray,
    target_fields: impl Iterator<Item = &'a StructField>,
) -> DeltaResult<StructArray> {
    let (arrow_fields, arrow_cols, nulls) = struct_array.clone().into_parts();
    let input_col_count = arrow_cols.len();
    let result_iter = arrow_fields
        .into_iter()
        .zip(arrow_cols)
        .zip(target_fields)
        .map(|((sa_field, sa_col), target_field)| {
            transform_field_and_col(
                sa_field,
                sa_col,
                target_field.data_type(),
                target_field.nullable,
                Some(target_field.name.as_str()),
                Some(target_field.metadata_as_string()),
            )
        });
    let (transformed_fields, transformed_cols): (Vec<ArrowField>, Vec<Arc<dyn Array>>) =
        result_iter.process_results(|iter| iter.unzip())?;
    if transformed_cols.len() != input_col_count {
        return Err(Error::InternalError(format!(
            "Passed struct had {input_col_count} columns, but transformed column has {}",
            transformed_cols.len()
        )));
    }
    Ok(StructArray::try_new(
        transformed_fields.into(),
        transformed_cols,
        nulls,
    )?)
}

// Transform a struct array. The data is in `sa`, the current fields are in `arrow_fields`, and the
// target fields are in `kernel_fields`.
fn apply_schema_to_struct(array: &dyn Array, kernel_fields: &Schema) -> DeltaResult<StructArray> {
    let Some(sa) = array.as_struct_opt() else {
        return Err(make_arrow_error(
            "Arrow claimed to be a struct but isn't a StructArray",
        ));
    };
    transform_struct(sa, kernel_fields.fields())
}

// deconstruct the array, then rebuild the mapped version
fn apply_schema_to_list(
    array: &dyn Array,
    target_inner_type: &ArrayType,
) -> DeltaResult<ListArray> {
    let Some(la) = array.as_list_opt() else {
        return Err(make_arrow_error(
            "Arrow claimed to be a list but isn't a ListArray",
        ));
    };
    let (field, offset_buffer, values, nulls) = la.clone().into_parts();
    let (transformed_field, transformed_values) = transform_field_and_col(
        &field,
        values,
        &target_inner_type.element_type,
        target_inner_type.contains_null,
        None,
        None,
    )?;
    Ok(ListArray::try_new(
        Arc::new(transformed_field),
        offset_buffer,
        transformed_values,
        nulls,
    )?)
}

// deconstruct a map, and rebuild it with the specified target kernel type
fn apply_schema_to_map(array: &dyn Array, kernel_map_type: &MapType) -> DeltaResult<MapArray> {
    let Some(ma) = array.as_map_opt() else {
        return Err(make_arrow_error(
            "Arrow claimed to be a map but isn't a MapArray",
        ));
    };

    let ArrowDataType::Map(arrow_map_type, _) = array.data_type() else {
        return Err(make_arrow_error(
            "Arrow claimed to be a map but doesn't have map DataType",
        ));
    };

    let (map_field, offset_buffer, map_struct_array, nulls, ordered) = ma.clone().into_parts();

    let ArrowDataType::Struct(_) = arrow_map_type.data_type() else {
        return Err(make_arrow_error("Arrow map type wasn't a struct."));
    };

    let target_fields: Vec<StructField> = map_struct_array
        .fields()
        .iter()
        .zip([
            (&kernel_map_type.key_type, false),
            (
                &kernel_map_type.value_type,
                kernel_map_type.value_contains_null,
            ),
        ])
        .map(|(arrow_field, (target_type, nullable))| {
            StructField::new(arrow_field.name(), target_type.clone(), nullable)
        })
        .collect();

    // Arrow puts the key type/val as the first field/col and the value type/val as the second. So
    // we just transform like a 'normal' struct, but we know there are two fields/cols and we
    // specify the key/value types as the target type iterator.
    let transformed_map_struct_array = transform_struct(&map_struct_array, target_fields.iter())?;

    let transformed_map_field = Arc::new(
        map_field
            .as_ref()
            .clone()
            .with_data_type(transformed_map_struct_array.data_type().clone()),
    );
    Ok(MapArray::try_new(
        transformed_map_field,
        offset_buffer,
        transformed_map_struct_array,
        nulls,
        ordered,
    )?)
}

// make column `col` with type `arrow_type` look like `kernel_type`. For now this only handles name
// transforms. if the actual data types don't match, this will return an error
fn apply_schema_to(array: &dyn Array, schema: &DataType) -> DeltaResult<Option<ArrayRef>> {
    use DataType::*;
    let array: ArrayRef = match schema {
        Struct(stype) => Arc::new(apply_schema_to_struct(array, stype)?),
        Array(atype) => Arc::new(apply_schema_to_list(array, atype)?),
        Map(mtype) => Arc::new(apply_schema_to_map(array, mtype)?),
        _ => return ensure_data_types(schema, array.data_type(), true).map(|_| None),
    };
    Ok(Some(array))
}

#[derive(Debug)]
pub struct ArrowExpressionHandler;

impl ExpressionHandler for ArrowExpressionHandler {
    fn get_evaluator(
        &self,
        schema: SchemaRef,
        expression: Expression,
        output_type: DataType,
    ) -> Arc<dyn ExpressionEvaluator> {
        Arc::new(DefaultExpressionEvaluator {
            input_schema: schema,
            expression: Box::new(expression),
            output_type,
        })
    }
}

#[derive(Debug)]
pub struct DefaultExpressionEvaluator {
    input_schema: SchemaRef,
    expression: Box<Expression>,
    output_type: DataType,
}

impl ExpressionEvaluator for DefaultExpressionEvaluator {
    fn evaluate(&self, batch: &dyn EngineData) -> DeltaResult<Box<dyn EngineData>> {
        let batch = batch
            .as_any()
            .downcast_ref::<ArrowEngineData>()
            .ok_or_else(|| Error::engine_data_type("ArrowEngineData"))?
            .record_batch();
        let _input_schema: ArrowSchema = self.input_schema.as_ref().try_into()?;
        // TODO: make sure we have matching schemas for validation
        // if batch.schema().as_ref() != &input_schema {
        //     return Err(Error::Generic(format!(
        //         "input schema does not match batch schema: {:?} != {:?}",
        //         input_schema,
        //         batch.schema()
        //     )));
        // };
        let array_ref = evaluate_expression(&self.expression, batch, Some(&self.output_type))?;
        let batch: RecordBatch = if let DataType::Struct(_) = self.output_type {
            apply_schema(&array_ref, &self.output_type)?
        } else {
            let array_ref = match apply_schema_to(&array_ref, &self.output_type)? {
                Some(transformed) => transformed,
                None => array_ref, // Were a primitive type, we just validated
            };
            let arrow_type: ArrowDataType = ArrowDataType::try_from(&self.output_type)?;
            let schema = ArrowSchema::new(vec![ArrowField::new("output", arrow_type, true)]);
            RecordBatch::try_new(Arc::new(schema), vec![array_ref])?
        };
        Ok(Box::new(ArrowEngineData::new(batch)))
    }
}

#[cfg(test)]
mod tests {
    use std::ops::{Add, Div, Mul, Sub};

    use arrow_array::{GenericStringArray, Int32Array};
    use arrow_buffer::ScalarBuffer;
    use arrow_schema::{DataType, Field, Fields, Schema};

    use super::*;
    use crate::expressions::*;
    use crate::schema::ArrayType;
    use crate::DataType as DeltaDataTypes;

    #[test]
    fn test_array_column() {
        let values = Int32Array::from(vec![0, 1, 2, 3, 4, 5, 6, 7, 8]);
        let offsets = OffsetBuffer::new(ScalarBuffer::from(vec![0, 3, 6, 9]));
        let field = Arc::new(Field::new("item", DataType::Int32, true));
        let arr_field = Arc::new(Field::new("item", DataType::List(field.clone()), true));

        let schema = Schema::new([arr_field.clone()]);

        let array = ListArray::new(field.clone(), offsets, Arc::new(values), None);
        let batch = RecordBatch::try_new(Arc::new(schema), vec![Arc::new(array.clone())]).unwrap();

        let not_op = Expression::binary(
            BinaryOperator::NotIn,
            Expression::literal(5),
            Expression::column("item"),
        );

        let in_op = Expression::binary(
            BinaryOperator::In,
            Expression::literal(5),
            Expression::column("item"),
        );

        let result = evaluate_expression(&not_op, &batch, None).unwrap();
        let expected = BooleanArray::from(vec![true, false, true]);
        assert_eq!(result.as_ref(), &expected);

        let in_result = evaluate_expression(&in_op, &batch, None).unwrap();
        let in_expected = BooleanArray::from(vec![false, true, false]);
        assert_eq!(in_result.as_ref(), &in_expected);
    }

    #[test]
    fn test_bad_right_type_array() {
        let values = Int32Array::from(vec![0, 1, 2, 3, 4, 5, 6, 7, 8]);
        let field = Arc::new(Field::new("item", DataType::Int32, true));
        let schema = Schema::new([field.clone()]);
        let batch = RecordBatch::try_new(Arc::new(schema), vec![Arc::new(values.clone())]).unwrap();

        let in_op = Expression::binary(
            BinaryOperator::NotIn,
            Expression::literal(5),
            Expression::column("item"),
        );

        let in_result = evaluate_expression(&in_op, &batch, None);

        assert!(in_result.is_err());
        assert_eq!(
            in_result.unwrap_err().to_string(),
            "Invalid expression evaluation: Cannot cast to list array: Int32"
        );
    }

    #[test]
    fn test_literal_type_array() {
        let field = Arc::new(Field::new("item", DataType::Int32, true));
        let schema = Schema::new([field.clone()]);
        let batch = RecordBatch::new_empty(Arc::new(schema));

        let in_op = Expression::binary(
            BinaryOperator::NotIn,
            Expression::literal(5),
            Expression::literal(Scalar::Array(ArrayData::new(
                ArrayType::new(DeltaDataTypes::INTEGER, false),
                vec![Scalar::Integer(1), Scalar::Integer(2)],
            ))),
        );

        let in_result = evaluate_expression(&in_op, &batch, None).unwrap();
        let in_expected = BooleanArray::from(vec![true]);
        assert_eq!(in_result.as_ref(), &in_expected);
    }

    #[test]
    fn test_invalid_array_sides() {
        let values = Int32Array::from(vec![0, 1, 2, 3, 4, 5, 6, 7, 8]);
        let offsets = OffsetBuffer::new(ScalarBuffer::from(vec![0, 3, 6, 9]));
        let field = Arc::new(Field::new("item", DataType::Int32, true));
        let arr_field = Arc::new(Field::new("item", DataType::List(field.clone()), true));

        let schema = Schema::new([arr_field.clone()]);

        let array = ListArray::new(field.clone(), offsets, Arc::new(values), None);
        let batch = RecordBatch::try_new(Arc::new(schema), vec![Arc::new(array.clone())]).unwrap();

        let in_op = Expression::binary(
            BinaryOperator::NotIn,
            Expression::column("item"),
            Expression::column("item"),
        );

        let in_result = evaluate_expression(&in_op, &batch, None);

        assert!(in_result.is_err());
        assert_eq!(
            in_result.unwrap_err().to_string(),
            "Invalid expression evaluation: Invalid right value for (NOT) IN comparison, left is: Column(item) right is: Column(item)".to_string()
        )
    }

    #[test]
    fn test_str_arrays() {
        let values = GenericStringArray::<i32>::from(vec![
            "hi", "bye", "hi", "hi", "bye", "bye", "hi", "bye", "hi",
        ]);
        let offsets = OffsetBuffer::new(ScalarBuffer::from(vec![0, 3, 6, 9]));
        let field = Arc::new(Field::new("item", DataType::Utf8, true));
        let arr_field = Arc::new(Field::new("item", DataType::List(field.clone()), true));
        let schema = Schema::new([arr_field.clone()]);
        let array = ListArray::new(field.clone(), offsets, Arc::new(values), None);
        let batch = RecordBatch::try_new(Arc::new(schema), vec![Arc::new(array.clone())]).unwrap();

        let str_not_op = Expression::binary(
            BinaryOperator::NotIn,
            Expression::literal("bye"),
            Expression::column("item"),
        );

        let str_in_op = Expression::binary(
            BinaryOperator::In,
            Expression::literal("hi"),
            Expression::column("item"),
        );

        let result = evaluate_expression(&str_in_op, &batch, None).unwrap();
        let expected = BooleanArray::from(vec![true, true, true]);
        assert_eq!(result.as_ref(), &expected);

        let in_result = evaluate_expression(&str_not_op, &batch, None).unwrap();
        let in_expected = BooleanArray::from(vec![false, false, false]);
        assert_eq!(in_result.as_ref(), &in_expected);
    }

    #[test]
    fn test_extract_column() {
        let schema = Schema::new(vec![Field::new("a", DataType::Int32, false)]);
        let values = Int32Array::from(vec![1, 2, 3]);
        let batch =
            RecordBatch::try_new(Arc::new(schema.clone()), vec![Arc::new(values.clone())]).unwrap();
        let column = Expression::column("a");

        let results = evaluate_expression(&column, &batch, None).unwrap();
        assert_eq!(results.as_ref(), &values);

        let schema = Schema::new(vec![Field::new(
            "b",
            DataType::Struct(Fields::from(vec![Field::new("a", DataType::Int32, false)])),
            false,
        )]);

        let struct_values: ArrayRef = Arc::new(values.clone());
        let struct_array = StructArray::from(vec![(
            Arc::new(Field::new("a", DataType::Int32, false)),
            struct_values,
        )]);
        let batch = RecordBatch::try_new(
            Arc::new(schema.clone()),
            vec![Arc::new(struct_array.clone())],
        )
        .unwrap();
        let column = Expression::column("b.a");
        let results = evaluate_expression(&column, &batch, None).unwrap();
        assert_eq!(results.as_ref(), &values);
    }

    #[test]
    fn test_binary_op_scalar() {
        let schema = Schema::new(vec![Field::new("a", DataType::Int32, false)]);
        let values = Int32Array::from(vec![1, 2, 3]);
        let batch = RecordBatch::try_new(Arc::new(schema.clone()), vec![Arc::new(values)]).unwrap();
        let column = Expression::column("a");

        let expression = Box::new(column.clone().add(Expression::Literal(Scalar::Integer(1))));
        let results = evaluate_expression(&expression, &batch, None).unwrap();
        let expected = Arc::new(Int32Array::from(vec![2, 3, 4]));
        assert_eq!(results.as_ref(), expected.as_ref());

        let expression = Box::new(column.clone().sub(Expression::Literal(Scalar::Integer(1))));
        let results = evaluate_expression(&expression, &batch, None).unwrap();
        let expected = Arc::new(Int32Array::from(vec![0, 1, 2]));
        assert_eq!(results.as_ref(), expected.as_ref());

        let expression = Box::new(column.clone().mul(Expression::Literal(Scalar::Integer(2))));
        let results = evaluate_expression(&expression, &batch, None).unwrap();
        let expected = Arc::new(Int32Array::from(vec![2, 4, 6]));
        assert_eq!(results.as_ref(), expected.as_ref());

        // TODO handle type casting
        let expression = Box::new(column.div(Expression::Literal(Scalar::Integer(1))));
        let results = evaluate_expression(&expression, &batch, None).unwrap();
        let expected = Arc::new(Int32Array::from(vec![1, 2, 3]));
        assert_eq!(results.as_ref(), expected.as_ref())
    }

    #[test]
    fn test_binary_op() {
        let schema = Schema::new(vec![
            Field::new("a", DataType::Int32, false),
            Field::new("b", DataType::Int32, false),
        ]);
        let values = Int32Array::from(vec![1, 2, 3]);
        let batch = RecordBatch::try_new(
            Arc::new(schema.clone()),
            vec![Arc::new(values.clone()), Arc::new(values)],
        )
        .unwrap();
        let column_a = Expression::column("a");
        let column_b = Expression::column("b");

        let expression = Box::new(column_a.clone().add(column_b.clone()));
        let results = evaluate_expression(&expression, &batch, None).unwrap();
        let expected = Arc::new(Int32Array::from(vec![2, 4, 6]));
        assert_eq!(results.as_ref(), expected.as_ref());

        let expression = Box::new(column_a.clone().sub(column_b.clone()));
        let results = evaluate_expression(&expression, &batch, None).unwrap();
        let expected = Arc::new(Int32Array::from(vec![0, 0, 0]));
        assert_eq!(results.as_ref(), expected.as_ref());

        let expression = Box::new(column_a.clone().mul(column_b));
        let results = evaluate_expression(&expression, &batch, None).unwrap();
        let expected = Arc::new(Int32Array::from(vec![1, 4, 9]));
        assert_eq!(results.as_ref(), expected.as_ref());
    }

    #[test]
    fn test_binary_cmp() {
        let schema = Schema::new(vec![Field::new("a", DataType::Int32, false)]);
        let values = Int32Array::from(vec![1, 2, 3]);
        let batch = RecordBatch::try_new(Arc::new(schema.clone()), vec![Arc::new(values)]).unwrap();
        let column = Expression::column("a");
        let lit = Expression::Literal(Scalar::Integer(2));

        let expression = Box::new(column.clone().lt(lit.clone()));
        let results = evaluate_expression(&expression, &batch, None).unwrap();
        let expected = Arc::new(BooleanArray::from(vec![true, false, false]));
        assert_eq!(results.as_ref(), expected.as_ref());

        let expression = Box::new(column.clone().lt_eq(lit.clone()));
        let results = evaluate_expression(&expression, &batch, None).unwrap();
        let expected = Arc::new(BooleanArray::from(vec![true, true, false]));
        assert_eq!(results.as_ref(), expected.as_ref());

        let expression = Box::new(column.clone().gt(lit.clone()));
        let results = evaluate_expression(&expression, &batch, None).unwrap();
        let expected = Arc::new(BooleanArray::from(vec![false, false, true]));
        assert_eq!(results.as_ref(), expected.as_ref());

        let expression = Box::new(column.clone().gt_eq(lit.clone()));
        let results = evaluate_expression(&expression, &batch, None).unwrap();
        let expected = Arc::new(BooleanArray::from(vec![false, true, true]));
        assert_eq!(results.as_ref(), expected.as_ref());

        let expression = Box::new(column.clone().eq(lit.clone()));
        let results = evaluate_expression(&expression, &batch, None).unwrap();
        let expected = Arc::new(BooleanArray::from(vec![false, true, false]));
        assert_eq!(results.as_ref(), expected.as_ref());

        let expression = Box::new(column.clone().ne(lit.clone()));
        let results = evaluate_expression(&expression, &batch, None).unwrap();
        let expected = Arc::new(BooleanArray::from(vec![true, false, true]));
        assert_eq!(results.as_ref(), expected.as_ref());
    }

    #[test]
    fn test_logical() {
        let schema = Schema::new(vec![
            Field::new("a", DataType::Boolean, false),
            Field::new("b", DataType::Boolean, false),
        ]);
        let batch = RecordBatch::try_new(
            Arc::new(schema.clone()),
            vec![
                Arc::new(BooleanArray::from(vec![true, false])),
                Arc::new(BooleanArray::from(vec![false, true])),
            ],
        )
        .unwrap();
        let column_a = Expression::column("a");
        let column_b = Expression::column("b");

        let expression = Box::new(column_a.clone().and(column_b.clone()));
        let results =
            evaluate_expression(&expression, &batch, Some(&crate::schema::DataType::BOOLEAN))
                .unwrap();
        let expected = Arc::new(BooleanArray::from(vec![false, false]));
        assert_eq!(results.as_ref(), expected.as_ref());

        let expression = Box::new(column_a.clone().and(Expression::literal(true)));
        let results =
            evaluate_expression(&expression, &batch, Some(&crate::schema::DataType::BOOLEAN))
                .unwrap();
        let expected = Arc::new(BooleanArray::from(vec![true, false]));
        assert_eq!(results.as_ref(), expected.as_ref());

        let expression = Box::new(column_a.clone().or(column_b));
        let results =
            evaluate_expression(&expression, &batch, Some(&crate::schema::DataType::BOOLEAN))
                .unwrap();
        let expected = Arc::new(BooleanArray::from(vec![true, true]));
        assert_eq!(results.as_ref(), expected.as_ref());

        let expression = Box::new(
            column_a
                .clone()
                .or(Expression::literal(Scalar::Boolean(false))),
        );
        let results =
            evaluate_expression(&expression, &batch, Some(&crate::schema::DataType::BOOLEAN))
                .unwrap();
        let expected = Arc::new(BooleanArray::from(vec![true, false]));
        assert_eq!(results.as_ref(), expected.as_ref());
    }
}<|MERGE_RESOLUTION|>--- conflicted
+++ resolved
@@ -149,40 +149,6 @@
     }
 }
 
-<<<<<<< HEAD
-fn extract_column<'array, 'path>(
-    array: &'array dyn ProvidesColumnByName,
-    path_step: &str,
-    remaining_path_steps: &mut impl Iterator<Item = &'path str>,
-) -> Result<&'array Arc<dyn Array>, ArrowError> {
-    let child = array
-        .column_by_name(path_step)
-        .ok_or_else(|| ArrowError::SchemaError(format!("No such field: {}", path_step,)))?;
-    if let Some(next_path_step) = remaining_path_steps.next() {
-        // This is not the last path step. Drill deeper.
-        extract_column(
-            column_as_struct(path_step, &Some(child))?,
-            next_path_step,
-            remaining_path_steps,
-        )
-    } else {
-        // Last path step. Return it.
-        Ok(child)
-    }
-}
-
-fn column_as_struct<'a>(
-    name: &str,
-    column: &Option<&'a Arc<dyn Array>>,
-) -> Result<&'a StructArray, ArrowError> {
-    column
-        .ok_or_else(|| ArrowError::SchemaError(format!("No such column: {}", name)))?
-        .as_any()
-        .downcast_ref::<StructArray>()
-        .ok_or_else(|| ArrowError::SchemaError(format!("{} is not a struct", name)))
-}
-
-=======
 // Given a RecordBatch or StructArray, recursively probe for a nested column path and return the
 // corresponding column, or Err if the path is invalid. For example, given the following schema:
 // ```text
@@ -220,7 +186,6 @@
     }
 }
 
->>>>>>> 6205711e
 fn evaluate_expression(
     expression: &Expression,
     batch: &RecordBatch,
@@ -230,26 +195,9 @@
     use Expression::*;
     match (expression, result_type) {
         (Literal(scalar), _) => Ok(scalar.to_array(batch.num_rows())?),
-<<<<<<< HEAD
-        (Column(name), _) => {
-            // TODO properly handle nested columns
-            // https://github.com/delta-incubator/delta-kernel-rs/issues/86
-            if name.contains('.') {
-                let mut path = name.split('.');
-                // Safety: we know that the first path step exists, because we checked for '.'
-                Ok(extract_column(batch, path.next().unwrap(), &mut path).cloned()?)
-            } else {
-                batch
-                    .column_by_name(name)
-                    .ok_or_else(|| Error::missing_column(name))
-                    .cloned()
-            }
-        }
-=======
         // TODO properly handle nested columns
         // https://github.com/delta-incubator/delta-kernel-rs/issues/86
         (Column(name), _) => extract_column(batch, name.split('.')),
->>>>>>> 6205711e
         (Struct(fields), Some(DataType::Struct(output_schema))) => {
             let columns = fields
                 .iter()
