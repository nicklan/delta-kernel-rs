//! Scan and EngineData related ffi code

use std::collections::HashMap;
use std::ffi::c_void;
use std::sync::Arc;

use delta_kernel::scan::state::{visit_scan_files, DvInfo, GlobalScanState};
use delta_kernel::scan::{Scan, ScanBuilder, ScanData};
use delta_kernel::{DeltaResult, EngineData};
use tracing::debug;
use url::Url;

use crate::{
    unwrap_kernel_expression, AllocateStringFn, EnginePredicate, ExternEngine, ExternEngineHandle,
    ExternResult, FromBoolSlice, IntoExternResult, KernelBoolSlice, KernelExpressionVisitorState,
    KernelStringSlice, NullableCvoid, SnapshotHandle, TryFromStringSlice,
};

use super::handle::{ArcHandle, BoxHandle};

// TODO: Do we want this type at all? Perhaps we should just _always_ pass raw *mut c_void pointers
// that are the engine data
/// an opaque struct that encapsulates data read by an engine. this handle can be passed back into
/// some kernel calls to operate on the data, or can be converted into the raw data as read by the
/// [`delta_kernel::Engine`] by calling [`get_raw_engine_data`]
pub struct EngineDataHandle {
    data: Box<dyn EngineData>,
}
impl BoxHandle for EngineDataHandle {}

/// Allow an engine to "unwrap" an [`EngineDataHandle`] into the raw pointer for the case it wants
/// to use its own engine data format
///
/// # Safety
/// `data_handle` must be a valid pointer to a kernel allocated `EngineDataHandle`
pub unsafe extern "C" fn get_raw_engine_data(data_handle: *mut EngineDataHandle) -> *mut c_void {
    let boxed_data = unsafe { Box::from_raw(data_handle) };
    Box::into_raw(boxed_data.data).cast()
}

/// Struct to allow binding to the arrow [C Data
/// Interface](https://arrow.apache.org/docs/format/CDataInterface.html). This includes the data and
/// the schema.
#[cfg(feature = "default-engine")]
#[repr(C)]
pub struct ArrowFFIData {
    array: arrow_data::ffi::FFI_ArrowArray,
    schema: arrow_schema::ffi::FFI_ArrowSchema,
}

/// Get an [`ArrowFFIData`] to allow binding to the arrow [C Data
/// Interface](https://arrow.apache.org/docs/format/CDataInterface.html). This includes the data and
/// the schema.
///
/// # Safety
<<<<<<< HEAD
/// data_handle must be a valid EngineDataHandle as read by the
/// [`delta_kernel::engine::default::DefaultEngine`] obtained from `get_default_client`.
=======
/// data_handle must be a valid EngineDataHandle as read by the [`DefaultEngine`] obtained
/// from `get_default_engine`.
>>>>>>> 5b6cdf14
#[cfg(feature = "default-engine")]
pub unsafe extern "C" fn get_raw_arrow_data(
    data_handle: *mut EngineDataHandle,
    engine: *const ExternEngineHandle,
) -> ExternResult<*mut ArrowFFIData> {
    get_raw_arrow_data_impl(data_handle).into_extern_result(engine)
}

#[cfg(feature = "default-engine")]
unsafe fn get_raw_arrow_data_impl(
    data_handle: *mut EngineDataHandle,
) -> DeltaResult<*mut ArrowFFIData> {
    let boxed_data = unsafe { Box::from_raw(data_handle) };
    let data = boxed_data.data;
    let record_batch: arrow_array::RecordBatch = data
        .into_any()
        .downcast::<delta_kernel::engine::arrow_data::ArrowEngineData>()
        .map_err(|_| delta_kernel::Error::EngineDataType("ArrowEngineData".to_string()))?
        .into();
    let sa: arrow_array::StructArray = record_batch.into();
    let array_data: arrow_data::ArrayData = sa.into();
    // these call `clone`. is there a way to not copy anything and what exactly are they cloning?
    let array = arrow_data::ffi::FFI_ArrowArray::new(&array_data);
    let schema = arrow_schema::ffi::FFI_ArrowSchema::try_from(array_data.data_type())?;
    let ret_data = Box::new(ArrowFFIData { array, schema });
    Ok(Box::leak(ret_data))
}

impl BoxHandle for Scan {}

/// Get a [`Scan`] over the table specified by the passed snapshot.
/// # Safety
///
/// Caller is responsible for passing a valid snapshot pointer, and engine pointer
#[no_mangle]
pub unsafe extern "C" fn scan(
    snapshot: *const SnapshotHandle,
    engine: *const ExternEngineHandle,
    predicate: Option<&mut EnginePredicate>,
) -> ExternResult<*mut Scan> {
    scan_impl(snapshot, predicate).into_extern_result(engine)
}

unsafe fn scan_impl(
    snapshot: *const SnapshotHandle,
    predicate: Option<&mut EnginePredicate>,
) -> DeltaResult<*mut Scan> {
    let snapshot = unsafe { ArcHandle::clone_as_arc(snapshot) };
    let mut scan_builder = ScanBuilder::new(snapshot.clone());
    if let Some(predicate) = predicate {
        let mut visitor_state = KernelExpressionVisitorState::new();
        let exprid = (predicate.visitor)(predicate.predicate, &mut visitor_state);
        if let Some(predicate) = unwrap_kernel_expression(&mut visitor_state, exprid) {
            debug!("Got predicate: {}", predicate);
            scan_builder = scan_builder.with_predicate(predicate);
        }
    }
    Ok(BoxHandle::into_handle(scan_builder.build()))
}

impl BoxHandle for GlobalScanState {}

/// Get the global state for a scan. See the docs for [`delta_kernel::scan::state::GlobalScanState`]
/// for more information.
///
/// # Safety
/// Engine is responsible for providing a valid scan pointer
#[no_mangle]
pub unsafe extern "C" fn get_global_scan_state(scan: &mut Scan) -> *mut GlobalScanState {
    BoxHandle::into_handle(scan.global_scan_state())
}

/// # Safety
///
/// Caller is responsible for passing a valid global scan pointer.
#[no_mangle]
pub unsafe extern "C" fn drop_global_scan_state(state: *mut GlobalScanState) {
    BoxHandle::drop_handle(state);
}

// Intentionally opaque to the engine.
pub struct KernelScanDataIterator {
    // Box -> Wrap its unsized content this struct is fixed-size with thin pointers.
    // Item = Box<dyn EngineData>, see above, Vec<bool> -> can become a KernelBoolSlice
    data: Box<dyn Iterator<Item = DeltaResult<ScanData>>>,

    // Also keep a reference to the external engine for its error allocator.
    // Parquet and Json handlers don't hold any reference to the tokio reactor, so the iterator
    // terminates early if the last engine goes out of scope.
    engine: Arc<dyn ExternEngine>,
}

impl BoxHandle for KernelScanDataIterator {}

impl Drop for KernelScanDataIterator {
    fn drop(&mut self) {
        debug!("dropping KernelScanDataIterator");
    }
}

/// Get an iterator over the data needed to perform a scan. This will return a
/// [`KernelScanDataIterator`] which can be passed to [`kernel_scan_data_next`] to get the actual
/// data in the iterator.
///
/// # Safety
///
/// Engine is responsible for passing a valid [`ExternEngineHandle`] and [`Scan`]
#[no_mangle]
pub unsafe extern "C" fn kernel_scan_data_init(
    engine: *const ExternEngineHandle,
    scan: *mut Scan,
) -> ExternResult<*mut KernelScanDataIterator> {
    kernel_scan_data_init_impl(engine, scan).into_extern_result(engine)
}

unsafe fn kernel_scan_data_init_impl(
    engine: *const ExternEngineHandle,
    scan: *mut Scan,
) -> DeltaResult<*mut KernelScanDataIterator> {
    let engine = unsafe { ArcHandle::clone_as_arc(engine) };
    // we take back and consume the scan here
    let boxed_scan = unsafe { Box::from_raw(scan) };
    let scan_data = boxed_scan.scan_data(engine.engine().as_ref())?;
    let data = KernelScanDataIterator {
        data: Box::new(scan_data),
        engine,
    };
    Ok(data.into_handle())
}

/// # Safety
///
/// The iterator must be valid (returned by [kernel_scan_data_init]) and not yet freed by
/// [kernel_scan_data_free]. The visitor function pointer must be non-null.
#[no_mangle]
pub unsafe extern "C" fn kernel_scan_data_next(
    data: &mut KernelScanDataIterator,
    engine_context: NullableCvoid,
    engine_visitor: extern "C" fn(
        engine_context: NullableCvoid,
        engine_data: *mut EngineDataHandle,
        selection_vector: KernelBoolSlice,
    ),
) -> ExternResult<bool> {
    kernel_scan_data_next_impl(data, engine_context, engine_visitor)
        .into_extern_result(data.engine.error_allocator())
}
fn kernel_scan_data_next_impl(
    data: &mut KernelScanDataIterator,
    engine_context: NullableCvoid,
    engine_visitor: extern "C" fn(
        engine_context: NullableCvoid,
        engine_data: *mut EngineDataHandle,
        selection_vector: KernelBoolSlice,
    ),
) -> DeltaResult<bool> {
    if let Some((data, sel_vec)) = data.data.next().transpose()? {
        let bool_slice = KernelBoolSlice::from(sel_vec);
        let data_handle = BoxHandle::into_handle(EngineDataHandle { data });
        (engine_visitor)(engine_context, data_handle, bool_slice);
        // ensure we free the data
        unsafe { BoxHandle::drop_handle(data_handle) };
        Ok(true)
    } else {
        Ok(false)
    }
}

/// # Safety
///
/// Caller is responsible for (at most once) passing a valid pointer returned by a call to
/// [`kernel_scan_data_init`].
// we should probably be consistent with drop vs. free on engine side (probably the latter is more
// intuitive to non-rust code)
#[no_mangle]
pub unsafe extern "C" fn kernel_scan_data_free(data: *mut KernelScanDataIterator) {
    BoxHandle::drop_handle(data);
}

type CScanCallback = extern "C" fn(
    engine_context: NullableCvoid,
    path: KernelStringSlice,
    size: i64,
    dv_info: &DvInfo,
    partition_map: *mut CStringMap,
);

impl BoxHandle for DvInfo {}

pub struct CStringMap {
    values: HashMap<String, String>,
}
impl BoxHandle for CStringMap {}

#[no_mangle]
/// allow probing into a CStringMap. If the specified key is in the map, kernel will call
/// allocate_fn with the value associated with the key and return the value returned from that
/// function. If the key is not in the map, this will return NULL
///
/// # Safety
///
/// The engine is responsible for providing a valid [`CStringMap`] pointer and [`KernelStringSlice`]
pub unsafe extern "C" fn get_from_map(
    map: &mut CStringMap,
    key: KernelStringSlice,
    allocate_fn: AllocateStringFn,
) -> NullableCvoid {
    let string_key = String::try_from_slice(key);
    map.values
        .get(&string_key)
        .and_then(|v| allocate_fn(v.as_str().into()))
}

/// Get a selection vector out of a [`DvInfo`] struct
///
/// # Safety
/// Engine is responsible for providing valid pointers for each argument
#[no_mangle]
pub unsafe extern "C" fn selection_vector_from_dv(
    dv_info: &DvInfo,
    extern_engine: *const ExternEngineHandle,
    state: &mut GlobalScanState,
) -> ExternResult<*mut KernelBoolSlice> {
    selection_vector_from_dv_impl(dv_info, extern_engine, state).into_extern_result(extern_engine)
}

unsafe fn selection_vector_from_dv_impl(
    dv_info: &DvInfo,
    extern_engine: *const ExternEngineHandle,
    state: &mut GlobalScanState,
) -> DeltaResult<*mut KernelBoolSlice> {
    let extern_engine = unsafe { ArcHandle::clone_as_arc(extern_engine) };
    let root_url = Url::parse(&state.table_root)?;
    let vopt = dv_info.get_selection_vector(extern_engine.engine().as_ref(), &root_url)?;
    match vopt {
        Some(v) => Ok(BoxHandle::into_handle(v.into())),
        None => Ok(std::ptr::null_mut()),
    }
}

// Wrapper function that gets called by the kernel, transforms the arguments to make the ffi-able,
// and then calls the ffi specified callback
fn rust_callback(
    context: &mut ContextWrapper,
    path: &str,
    size: i64,
    dv_info: DvInfo,
    partition_values: HashMap<String, String>,
) {
    let partition_map_handle = BoxHandle::into_handle(CStringMap {
        values: partition_values,
    });
    (context.callback)(
        context.engine_context,
        path.into(),
        size,
        &dv_info,
        partition_map_handle,
    );
}

// Wrap up stuff from C so we can pass it through to our callback
struct ContextWrapper {
    engine_context: NullableCvoid,
    callback: CScanCallback,
}

/// Shim for ffi to call visit_scan_data. This will generally be called when iterating through scan
/// data which provides the data handle and selection vector as each element in the iterator.
///
/// # Safety
/// engine is responsbile for passing a valid [`EngineDataHandle`] and selection vector.
#[no_mangle]
pub unsafe extern "C" fn visit_scan_data(
    data: *mut EngineDataHandle,
    selection_vector: KernelBoolSlice,
    engine_context: NullableCvoid,
    callback: CScanCallback,
) {
    let selection_vec = Vec::<bool>::from_slice(selection_vector);
    let data = unsafe { &*data };
    let data = data.data.as_ref();
    let context_wrapper = ContextWrapper {
        engine_context,
        callback,
    };
    visit_scan_files(data, selection_vec.clone(), context_wrapper, rust_callback).unwrap();
    Box::new(selection_vec).leak();
}<|MERGE_RESOLUTION|>--- conflicted
+++ resolved
@@ -53,13 +53,8 @@
 /// the schema.
 ///
 /// # Safety
-<<<<<<< HEAD
 /// data_handle must be a valid EngineDataHandle as read by the
-/// [`delta_kernel::engine::default::DefaultEngine`] obtained from `get_default_client`.
-=======
-/// data_handle must be a valid EngineDataHandle as read by the [`DefaultEngine`] obtained
-/// from `get_default_engine`.
->>>>>>> 5b6cdf14
+/// [`delta_kernel::engine::default::DefaultEngine`] obtained from `get_default_engine`.
 #[cfg(feature = "default-engine")]
 pub unsafe extern "C" fn get_raw_arrow_data(
     data_handle: *mut EngineDataHandle,
