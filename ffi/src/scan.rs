//! Scan and EngineData related ffi code

use std::collections::HashMap;
use std::ffi::c_void;
use std::sync::{Arc, Mutex};

use delta_kernel::scan::state::{visit_scan_files, DvInfo, GlobalScanState};
use delta_kernel::scan::{Scan, ScanBuilder, ScanData};
<<<<<<< HEAD
use delta_kernel::schema::Schema;
use delta_kernel::{DeltaResult, EngineData};
=======
use delta_kernel::{DeltaResult, EngineData as KernelEngineData, Error};
use delta_kernel_ffi_macros::handle_descriptor;
>>>>>>> c9656974
use tracing::debug;
use url::Url;

use crate::{
<<<<<<< HEAD
    unwrap_kernel_expression, AllocateStringFn, EnginePredicate, ExternEngine, ExternEngineHandle,
    ExternResult, IntoExternResult, KernelBoolSlice, KernelExpressionVisitorState,
    KernelStringSlice, NullableCvoid, SnapshotHandle, StringSliceIterator, TryFromStringSlice,
=======
    unwrap_kernel_expression, AllocateStringFn, EnginePredicate, ExternEngine, ExternResult,
    IntoExternResult, KernelBoolSlice, KernelExpressionVisitorState, KernelStringSlice,
    NullableCvoid, SharedExternEngine, SharedSnapshot, TryFromStringSlice,
>>>>>>> c9656974
};

use super::handle::Handle;

// TODO: Do we want this handle at all? Perhaps we should just _always_ pass raw *mut c_void pointers
// that are the engine data? Even if we want the type, should it be a shared handle instead?
/// an opaque struct that encapsulates data read by an engine. this handle can be passed back into
/// some kernel calls to operate on the data, or can be converted into the raw data as read by the
/// [`delta_kernel::Engine`] by calling [`get_raw_engine_data`]
<<<<<<< HEAD
pub struct EngineDataHandle {
    pub(crate) data: Box<dyn EngineData>,
}
impl BoxHandle for EngineDataHandle {}

/// Get the number of rows in an engine data
///
/// # Safety
/// `data_handle` must be a valid pointer to a kernel allocated `EngineDataHandle`
pub unsafe extern "C" fn engine_data_length(data_handle: &EngineDataHandle) -> usize {
    data_handle.data.length()
}

/// Allow an engine to "unwrap" an [`EngineDataHandle`] into the raw pointer for the case it wants
=======
#[handle_descriptor(target=dyn KernelEngineData, mutable=true, sized=false)]
pub struct EngineData;

/// Allow an engine to "unwrap" an [`EngineData`] into the raw pointer for the case it wants
>>>>>>> c9656974
/// to use its own engine data format
///
/// # Safety
///
/// `data_handle` must be a valid pointer to a kernel allocated `EngineData`. The Engine must
/// ensure the handle outlives the returned pointer.
// TODO(frj): What is the engine actually doing with this method?? If we need access to raw extern
// pointers, we will need to define an `ExternEngineData` trait that exposes such capability, along
// with an ExternEngineDataVtable that implements it. See `ExternEngine` and `ExternEngineVtable`
// for examples of how that works.
#[no_mangle]
pub unsafe extern "C" fn get_raw_engine_data(mut data: Handle<EngineData>) -> *mut c_void {
    let ptr = get_raw_engine_data_impl(&mut data) as *mut dyn KernelEngineData;
    ptr as _
}

unsafe fn get_raw_engine_data_impl(data: &mut Handle<EngineData>) -> &mut dyn KernelEngineData {
    let _data = unsafe { data.as_mut() };
    todo!() // See TODO comment for EngineData
}

/// Struct to allow binding to the arrow [C Data
/// Interface](https://arrow.apache.org/docs/format/CDataInterface.html). This includes the data and
/// the schema.
#[cfg(feature = "default-engine")]
// FIXME: cbindgen doesn't recognize the FFI_ArrowFoo fields in this struct
//#[repr(C)]
pub struct ArrowFFIData {
    pub array: arrow_data::ffi::FFI_ArrowArray,
    pub schema: arrow_schema::ffi::FFI_ArrowSchema,
}

/// Get an [`ArrowFFIData`] to allow binding to the arrow [C Data
/// Interface](https://arrow.apache.org/docs/format/CDataInterface.html). This includes the data and
/// the schema.
///
/// # Safety
/// data_handle must be a valid EngineData as read by the
/// [`delta_kernel::engine::default::DefaultEngine`] obtained from `get_default_engine`.
#[cfg(feature = "default-engine")]
#[no_mangle]
pub unsafe extern "C" fn get_raw_arrow_data(
    data: Handle<EngineData>,
    engine: Handle<SharedExternEngine>,
) -> ExternResult<*mut ArrowFFIData> {
    get_raw_arrow_data_impl(data).into_extern_result(engine)
}

// TODO: This method leaks the returned pointer memory. How will the engine free it?
#[cfg(feature = "default-engine")]
unsafe fn get_raw_arrow_data_impl(data: Handle<EngineData>) -> DeltaResult<*mut ArrowFFIData> {
    // TODO(frj): This consumes the handle. Is that what we really want?
    let data = unsafe { data.into_inner() };
    let record_batch: arrow_array::RecordBatch = data
        .into_any()
        .downcast::<delta_kernel::engine::arrow_data::ArrowEngineData>()
        .map_err(|_| delta_kernel::Error::EngineDataType("ArrowEngineData".to_string()))?
        .into();
    let sa: arrow_array::StructArray = record_batch.into();
    let array_data: arrow_data::ArrayData = sa.into();
    // these call `clone`. is there a way to not copy anything and what exactly are they cloning?
    let array = arrow_data::ffi::FFI_ArrowArray::new(&array_data);
    let schema = arrow_schema::ffi::FFI_ArrowSchema::try_from(array_data.data_type())?;
    let ret_data = Box::new(ArrowFFIData { array, schema });
    Ok(Box::leak(ret_data))
}

// TODO: Why do we even need to expose a scan, when the only thing an engine can do with it is
// handit back to the kernel by calling `kernel_scan_data_init`? There isn't even an FFI method to
// drop it!
#[handle_descriptor(target=Scan, mutable=false, sized=true)]
pub struct SharedScan;

/// Drops a scan.
/// # Safety
/// Caller is responsible for passing a [valid][Handle#Validity] scan handle.
#[no_mangle]
pub unsafe extern "C" fn drop_scan(scan: Handle<SharedScan>) {
    scan.drop_handle();
}

/// Get a [`Scan`] over the table specified by the passed snapshot.
/// # Safety
///
/// Caller is responsible for passing a valid snapshot pointer, and engine pointer
#[no_mangle]
pub unsafe extern "C" fn scan(
    snapshot: Handle<SharedSnapshot>,
    engine: Handle<SharedExternEngine>,
    predicate: Option<&mut EnginePredicate>,
) -> ExternResult<Handle<SharedScan>> {
    scan_impl(snapshot, predicate).into_extern_result(engine)
}

unsafe fn scan_impl(
    snapshot: Handle<SharedSnapshot>,
    predicate: Option<&mut EnginePredicate>,
) -> DeltaResult<Handle<SharedScan>> {
    let snapshot = unsafe { snapshot.clone_as_arc() };
    let mut scan_builder = ScanBuilder::new(snapshot);
    if let Some(predicate) = predicate {
        let mut visitor_state = KernelExpressionVisitorState::new();
        let exprid = (predicate.visitor)(predicate.predicate, &mut visitor_state);
        if let Some(predicate) = unwrap_kernel_expression(&mut visitor_state, exprid) {
            debug!("Got predicate: {}", predicate);
            scan_builder = scan_builder.with_predicate(predicate);
        }
    }
    Ok(Arc::new(scan_builder.build()?).into())
}

<<<<<<< HEAD
impl BoxHandle for GlobalScanState {}
impl BoxHandle for Schema {}
=======
#[handle_descriptor(target=GlobalScanState, mutable=false, sized=true)]
pub struct SharedGlobalScanState;
>>>>>>> c9656974

/// Get the global state for a scan. See the docs for [`delta_kernel::scan::state::GlobalScanState`]
/// for more information.
///
/// # Safety
/// Engine is responsible for providing a valid scan pointer
#[no_mangle]
pub unsafe extern "C" fn get_global_scan_state(
    scan: Handle<SharedScan>,
) -> Handle<SharedGlobalScanState> {
    let scan = unsafe { scan.as_ref() };
    Arc::new(scan.global_scan_state()).into()
}

/// Get the kernel view of the physical read schema that an engine should read from parquet file in
/// a scan
///
/// # Safety
/// Engine is responsible for providing a valid GlobalScanState pointer
#[no_mangle]
pub unsafe extern "C" fn get_global_read_schema(state: &GlobalScanState) -> *mut Schema {
    BoxHandle::into_handle(state.read_schema.clone())
}

/// Free a global read schema
///
/// # Safety
/// Engine is responsible for providing a valid schema obtained via [`get_global_read_schema`]
#[no_mangle]
pub unsafe extern "C" fn free_global_read_schema(schema: *mut Schema) {
    BoxHandle::drop_handle(schema);
}

/// Get a count of the number of partition columns for this scan
///
/// # Safety
/// Caller is responsible for passing a valid global scan pointer.
#[no_mangle]
<<<<<<< HEAD
pub unsafe extern "C" fn get_partition_column_count(state: &GlobalScanState) -> usize {
    state.partition_columns.len()
}

/// Get an iterator of the list of partition columns for this scan.
///
/// # Safety
/// Caller is responsible for passing a valid global scan pointer.
#[no_mangle]
pub unsafe extern "C" fn get_partition_columns(
    state: &GlobalScanState,
) -> *mut StringSliceIterator {
    let iter = Box::new(state.partition_columns.clone().into_iter());
    StringSliceIterator { data: iter }.into_handle()
}

/// # Safety
///
/// Caller is responsible for passing a valid global scan state pointer.
#[no_mangle]
pub unsafe extern "C" fn free_global_scan_state(state: *mut GlobalScanState) {
    BoxHandle::drop_handle(state);
=======
pub unsafe extern "C" fn drop_global_scan_state(state: Handle<SharedGlobalScanState>) {
    state.drop_handle();
>>>>>>> c9656974
}

// Intentionally opaque to the engine.
//
// TODO: This approach liberates the engine from having to worry about mutual exclusion, but that
// means kernel made the decision of how to achieve thread safety. This may not be desirable if the
// engine is single-threaded, or has its own mutual exclusion mechanisms. Deadlock is even a
// conceivable risk, if this interacts poorly with engine's mutual exclusion mechanism.
pub struct KernelScanDataIterator {
    // Mutex -> Allow the iterator to be accessed safely by multiple threads.
    // Box -> Wrap its unsized content this struct is fixed-size with thin pointers.
<<<<<<< HEAD
    // Item = DeltaResult<ScanData>
    data: Box<dyn Iterator<Item = DeltaResult<ScanData>> + Send + Sync>,

    // Also keep a reference to the external engine for its error allocator.
=======
    // Item = Box<dyn KernelEngineData>, see above, Vec<bool> -> can become a KernelBoolSlice
    data: Mutex<Box<dyn Iterator<Item = DeltaResult<ScanData>> + Send>>,

    // Also keep a reference to the external engine for its error allocator. The default Parquet and
    // Json handlers don't hold any reference to the tokio reactor they rely on, so the iterator
    // terminates early if the last engine goes out of scope.
>>>>>>> c9656974
    engine: Arc<dyn ExternEngine>,
}

#[handle_descriptor(target=KernelScanDataIterator, mutable=false, sized=true)]
pub struct SharedScanDataIterator;

impl Drop for KernelScanDataIterator {
    fn drop(&mut self) {
        debug!("dropping KernelScanDataIterator");
    }
}

/// Get an iterator over the data needed to perform a scan. This will return a
/// [`KernelScanDataIterator`] which can be passed to [`kernel_scan_data_next`] to get the actual
/// data in the iterator.
///
/// # Safety
///
/// Engine is responsible for passing a valid [`SharedExternEngine`] and [`SharedScan`]
#[no_mangle]
pub unsafe extern "C" fn kernel_scan_data_init(
    engine: Handle<SharedExternEngine>,
    scan: Handle<SharedScan>,
) -> ExternResult<Handle<SharedScanDataIterator>> {
    kernel_scan_data_init_impl(&engine, scan).into_extern_result(engine)
}

unsafe fn kernel_scan_data_init_impl(
    engine: &Handle<SharedExternEngine>,
    scan: Handle<SharedScan>,
) -> DeltaResult<Handle<SharedScanDataIterator>> {
    let engine = unsafe { engine.clone_as_arc() };
    let scan = unsafe { scan.as_ref() };
    let scan_data = scan.scan_data(engine.engine().as_ref())?;
    let data = KernelScanDataIterator {
        data: Mutex::new(Box::new(scan_data)),
        engine,
    };
    Ok(Arc::new(data).into())
}

/// # Safety
///
/// The iterator must be valid (returned by [kernel_scan_data_init]) and not yet freed by
/// [`free_kernel_scan_data`]. The visitor function pointer must be non-null.
#[no_mangle]
pub unsafe extern "C" fn kernel_scan_data_next(
    data: Handle<SharedScanDataIterator>,
    engine_context: NullableCvoid,
    engine_visitor: extern "C" fn(
        engine_context: NullableCvoid,
        engine_data: Handle<EngineData>,
        selection_vector: KernelBoolSlice,
    ),
) -> ExternResult<bool> {
    let data = unsafe { data.as_ref() };
    kernel_scan_data_next_impl(data, engine_context, engine_visitor)
        .into_extern_result(data.engine.error_allocator())
}
fn kernel_scan_data_next_impl(
    data: &KernelScanDataIterator,
    engine_context: NullableCvoid,
    engine_visitor: extern "C" fn(
        engine_context: NullableCvoid,
        engine_data: Handle<EngineData>,
        selection_vector: KernelBoolSlice,
    ),
) -> DeltaResult<bool> {
    let mut data = data
        .data
        .lock()
        .map_err(|_| Error::generic("poisoned mutex"))?;
    if let Some((data, sel_vec)) = data.next().transpose()? {
        let bool_slice = KernelBoolSlice::from(sel_vec);
        (engine_visitor)(engine_context, data.into(), bool_slice);
        Ok(true)
    } else {
        Ok(false)
    }
}

/// # Safety
///
/// Caller is responsible for (at most once) passing a valid pointer returned by a call to
/// [`kernel_scan_data_init`].
// we should probably be consistent with drop vs. free on engine side (probably the latter is more
// intuitive to non-rust code)
#[no_mangle]
<<<<<<< HEAD
pub unsafe extern "C" fn free_kernel_scan_data(data: *mut KernelScanDataIterator) {
    BoxHandle::drop_handle(data);
=======
pub unsafe extern "C" fn kernel_scan_data_free(data: Handle<SharedScanDataIterator>) {
    data.drop_handle();
>>>>>>> c9656974
}

type CScanCallback = extern "C" fn(
    engine_context: NullableCvoid,
    path: KernelStringSlice,
    size: i64,
    dv_info: &DvInfo,
    partition_map: &CStringMap,
);

pub struct CStringMap {
    values: HashMap<String, String>,
}

#[no_mangle]
/// allow probing into a CStringMap. If the specified key is in the map, kernel will call
/// allocate_fn with the value associated with the key and return the value returned from that
/// function. If the key is not in the map, this will return NULL
///
/// # Safety
///
/// The engine is responsible for providing a valid [`CStringMap`] pointer and [`KernelStringSlice`]
pub unsafe extern "C" fn get_from_map(
    map: &mut CStringMap,
    key: KernelStringSlice,
    allocate_fn: AllocateStringFn,
) -> NullableCvoid {
    let string_key = String::try_from_slice(key);
    map.values
        .get(&string_key)
        .and_then(|v| allocate_fn(v.as_str().into()))
}

/// Get a selection vector out of a [`DvInfo`] struct
///
/// # Safety
/// Engine is responsible for providing valid pointers for each argument
#[no_mangle]
pub unsafe extern "C" fn selection_vector_from_dv(
    dv_info: &DvInfo,
    extern_engine: Handle<SharedExternEngine>,
    state: Handle<SharedGlobalScanState>,
) -> ExternResult<KernelBoolSlice> {
    selection_vector_from_dv_impl(dv_info, &extern_engine, state).into_extern_result(extern_engine)
}

unsafe fn selection_vector_from_dv_impl(
    dv_info: &DvInfo,
    extern_engine: &Handle<SharedExternEngine>,
    state: Handle<SharedGlobalScanState>,
) -> DeltaResult<KernelBoolSlice> {
    let state = unsafe { state.as_ref() };
    let extern_engine = unsafe { extern_engine.clone_as_arc() };
    let root_url = Url::parse(&state.table_root)?;
    match dv_info.get_selection_vector(extern_engine.engine().as_ref(), &root_url)? {
        Some(v) => Ok(v.into()),
        None => Ok(KernelBoolSlice::empty()),
    }
}

// Wrapper function that gets called by the kernel, transforms the arguments to make the ffi-able,
// and then calls the ffi specified callback
fn rust_callback(
    context: &mut ContextWrapper,
    path: &str,
    size: i64,
    dv_info: DvInfo,
    partition_values: HashMap<String, String>,
) {
    let partition_map = CStringMap {
        values: partition_values,
    };
    (context.callback)(
        context.engine_context,
        path.into(),
        size,
        &dv_info,
        &partition_map,
    );
}

// Wrap up stuff from C so we can pass it through to our callback
struct ContextWrapper {
    engine_context: NullableCvoid,
    callback: CScanCallback,
}

/// Shim for ffi to call visit_scan_data. This will generally be called when iterating through scan
/// data which provides the data handle and selection vector as each element in the iterator.
///
/// # Safety
/// engine is responsbile for passing a valid [`EngineData`] and selection vector.
#[no_mangle]
pub unsafe extern "C" fn visit_scan_data(
    data: Handle<EngineData>,
    selection_vec: KernelBoolSlice,
    engine_context: NullableCvoid,
    callback: CScanCallback,
) {
    let selection_vec = unsafe { selection_vec.as_ref() };
    let data = unsafe { data.as_ref() };
    let context_wrapper = ContextWrapper {
        engine_context,
        callback,
    };
    visit_scan_files(data, selection_vec, context_wrapper, rust_callback).unwrap();
}<|MERGE_RESOLUTION|>--- conflicted
+++ resolved
@@ -6,26 +6,16 @@
 
 use delta_kernel::scan::state::{visit_scan_files, DvInfo, GlobalScanState};
 use delta_kernel::scan::{Scan, ScanBuilder, ScanData};
-<<<<<<< HEAD
 use delta_kernel::schema::Schema;
-use delta_kernel::{DeltaResult, EngineData};
-=======
 use delta_kernel::{DeltaResult, EngineData as KernelEngineData, Error};
 use delta_kernel_ffi_macros::handle_descriptor;
->>>>>>> c9656974
 use tracing::debug;
 use url::Url;
 
 use crate::{
-<<<<<<< HEAD
-    unwrap_kernel_expression, AllocateStringFn, EnginePredicate, ExternEngine, ExternEngineHandle,
-    ExternResult, IntoExternResult, KernelBoolSlice, KernelExpressionVisitorState,
-    KernelStringSlice, NullableCvoid, SnapshotHandle, StringSliceIterator, TryFromStringSlice,
-=======
     unwrap_kernel_expression, AllocateStringFn, EnginePredicate, ExternEngine, ExternResult,
     IntoExternResult, KernelBoolSlice, KernelExpressionVisitorState, KernelStringSlice,
-    NullableCvoid, SharedExternEngine, SharedSnapshot, TryFromStringSlice,
->>>>>>> c9656974
+    NullableCvoid, SharedExternEngine, SharedSnapshot, StringSliceIterator, TryFromStringSlice,
 };
 
 use super::handle::Handle;
@@ -35,11 +25,8 @@
 /// an opaque struct that encapsulates data read by an engine. this handle can be passed back into
 /// some kernel calls to operate on the data, or can be converted into the raw data as read by the
 /// [`delta_kernel::Engine`] by calling [`get_raw_engine_data`]
-<<<<<<< HEAD
-pub struct EngineDataHandle {
-    pub(crate) data: Box<dyn EngineData>,
-}
-impl BoxHandle for EngineDataHandle {}
+#[handle_descriptor(target=dyn KernelEngineData, mutable=true, sized=false)]
+pub struct EngineData;
 
 /// Get the number of rows in an engine data
 ///
@@ -49,13 +36,7 @@
     data_handle.data.length()
 }
 
-/// Allow an engine to "unwrap" an [`EngineDataHandle`] into the raw pointer for the case it wants
-=======
-#[handle_descriptor(target=dyn KernelEngineData, mutable=true, sized=false)]
-pub struct EngineData;
-
 /// Allow an engine to "unwrap" an [`EngineData`] into the raw pointer for the case it wants
->>>>>>> c9656974
 /// to use its own engine data format
 ///
 /// # Safety
@@ -167,13 +148,10 @@
     Ok(Arc::new(scan_builder.build()?).into())
 }
 
-<<<<<<< HEAD
-impl BoxHandle for GlobalScanState {}
-impl BoxHandle for Schema {}
-=======
 #[handle_descriptor(target=GlobalScanState, mutable=false, sized=true)]
 pub struct SharedGlobalScanState;
->>>>>>> c9656974
+#[handle_descriptor(target=Schema, mutable=false, sized=true)]
+pub struct SharedSchema;
 
 /// Get the global state for a scan. See the docs for [`delta_kernel::scan::state::GlobalScanState`]
 /// for more information.
@@ -212,7 +190,6 @@
 /// # Safety
 /// Caller is responsible for passing a valid global scan pointer.
 #[no_mangle]
-<<<<<<< HEAD
 pub unsafe extern "C" fn get_partition_column_count(state: &GlobalScanState) -> usize {
     state.partition_columns.len()
 }
@@ -232,13 +209,8 @@
 /// # Safety
 ///
 /// Caller is responsible for passing a valid global scan state pointer.
-#[no_mangle]
-pub unsafe extern "C" fn free_global_scan_state(state: *mut GlobalScanState) {
-    BoxHandle::drop_handle(state);
-=======
 pub unsafe extern "C" fn drop_global_scan_state(state: Handle<SharedGlobalScanState>) {
     state.drop_handle();
->>>>>>> c9656974
 }
 
 // Intentionally opaque to the engine.
@@ -250,19 +222,12 @@
 pub struct KernelScanDataIterator {
     // Mutex -> Allow the iterator to be accessed safely by multiple threads.
     // Box -> Wrap its unsized content this struct is fixed-size with thin pointers.
-<<<<<<< HEAD
     // Item = DeltaResult<ScanData>
-    data: Box<dyn Iterator<Item = DeltaResult<ScanData>> + Send + Sync>,
-
-    // Also keep a reference to the external engine for its error allocator.
-=======
-    // Item = Box<dyn KernelEngineData>, see above, Vec<bool> -> can become a KernelBoolSlice
     data: Mutex<Box<dyn Iterator<Item = DeltaResult<ScanData>> + Send>>,
 
     // Also keep a reference to the external engine for its error allocator. The default Parquet and
     // Json handlers don't hold any reference to the tokio reactor they rely on, so the iterator
     // terminates early if the last engine goes out of scope.
->>>>>>> c9656974
     engine: Arc<dyn ExternEngine>,
 }
 
@@ -351,13 +316,8 @@
 // we should probably be consistent with drop vs. free on engine side (probably the latter is more
 // intuitive to non-rust code)
 #[no_mangle]
-<<<<<<< HEAD
-pub unsafe extern "C" fn free_kernel_scan_data(data: *mut KernelScanDataIterator) {
-    BoxHandle::drop_handle(data);
-=======
-pub unsafe extern "C" fn kernel_scan_data_free(data: Handle<SharedScanDataIterator>) {
+pub unsafe extern "C" fn free_kernel_scan_data(data: Handle<SharedScanDataIterator>) {
     data.drop_handle();
->>>>>>> c9656974
 }
 
 type CScanCallback = extern "C" fn(
