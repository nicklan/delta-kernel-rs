# this file gets loaded by build.rs as the set of default options for cbindgen


# default to generating c bindings
language = "C"

pragma_once = true

# only applies to Cxx
namespace = "ffi"

[defines]
"feature = default-engine" = "DEFINE_DEFAULT_ENGINE"
"feature = sync-engine" = "DEFINE_SYNC_ENGINE"

[export.mangle]
remove_underscores = true

[parse]
# Whether to parse dependent crates and include their types in the output
# default: false
parse_deps = true
<<<<<<< HEAD
include = ["delta_kernel", "arrow-data", "arrow-schema"]
=======

# An allow-list of crate names that are allowed to be parsed. If this is defined,
# only crates found in this list will ever be parsed.
#
# default: there is no allow-list (NOTE: this is the opposite of [])
include = ["delta_kernel"]
>>>>>>> c9656974
<|MERGE_RESOLUTION|>--- conflicted
+++ resolved
@@ -20,13 +20,9 @@
 # Whether to parse dependent crates and include their types in the output
 # default: false
 parse_deps = true
-<<<<<<< HEAD
-include = ["delta_kernel", "arrow-data", "arrow-schema"]
-=======
 
 # An allow-list of crate names that are allowed to be parsed. If this is defined,
 # only crates found in this list will ever be parsed.
 #
 # default: there is no allow-list (NOTE: this is the opposite of [])
-include = ["delta_kernel"]
->>>>>>> c9656974
+include = ["delta_kernel", "arrow-data", "arrow-schema"]